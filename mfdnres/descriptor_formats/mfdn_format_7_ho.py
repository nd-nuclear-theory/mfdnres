""" mfdn_format_7_ho.py -- declares descriptor parser

    Language: Python 3
    Mark A. Caprio
    Patrick J. Fasano
    University of Notre Dame

    02/06/17 (pjf): Initiated (based on format_6_ho.py).
    10/10/17 (mac): Generalize filename format to allow for variable code name
        ("mfdn", "mfdn15", etc.).
    04/27/18 (mac): Rename parameter Mj to M.

"""

import re

# intra-package references
from .. import descriptor

def parser(filename):
    """Parse results filename in format 7, restricted to the ho basis
    special case, but allowing for natural orbitals built on this basis.

    Args:
        filename (string) : filename (as basename)

    Returns:
        (dict) : info parsed from filename

    """

    regex = re.compile(
        # prolog
        r"run(?P<run>\w+)"
        r"\-(?P<code_name>[^\-]+)"
        r"\-(?P<descriptor>"
        # descriptor contents
        r"Z(?P<Z>\d+)\-N(?P<N>\d+)"
        r"\-(?P<interaction>[^\-]+)\-coul(?P<coulomb>\d)"
        r"\-hw(?P<hw>[\d\.]+)"
        r"\-a_cm(?P<lawson>[\d\.]+)"
<<<<<<< HEAD
        r"\-Nmax(?P<Nmax>\d+)(?P<mixed_parity_flag>x)?(?P<fci_flag>\-fci)?"
        r"\-Mj(?P<M>[\d\.]+)"
=======
        r"\-Nmax(?P<Nmax>\d+)"
        r"(\-Ncutob(?P<Ncut>\d+))?"
        r"(?P<mixed_parity_flag>x)?(?P<fci_flag>\-fci)?"
        r"\-Mj(?P<Mj>[\d\.]+)"
>>>>>>> 2a93c3b7
        r"\-lan(?P<lanczos>\d+)"
        r"\-tol(?P<tolerance>\d+\.\d+[eE][+-]\d+)"
        r"((?P<natural_orbital_flag>\-natorb)?\-no(?P<natural_orbital_iteration>\d+))?"
        # epilog
        r").res"
    )

    conversions = {
        "Z" : int,
        "N" : int,
        "interaction" : str,
        "coulomb" : int,
        "hw" : float,
        "lawson" : float,
        "Nmax" : int,
        "Ncut" : (lambda i  :  int(i) if (i is not None) else None),
        "mixed_parity_flag" : (lambda s  :  (s=="x")),
        "fci_flag" : (lambda s  :  (s=="-fci")),
        "M" : float,
        "lanczos" : int,
        "natural_orbital_flag" : (lambda s  :  (s=="-natorb")),
        "natural_orbital_iteration" : (lambda i  :  int(i) if (i is not None) else None)
        }

    match = regex.match(filename)
    if (match == None):
        raise ValueError("bad form for MFDn results filename: " + filename)
    info = match.groupdict()

    # convert fields
    for key in conversions:
        conversion = conversions[key]
        info[key] = conversion(info[key])

    return info


descriptor.register_filename_format("mfdn_format_7_ho", parser)

if (__name__ == "__main__"):

    filename = r"run0000-mfdn-Z2-N6-Daejeon16-coul1-hw05.000-a_cm20-Nmax02-Mj0.0-lan500-tol1.0e-06-natorb-no0.res"
    info = descriptor.parse_res_filename(filename, filename_format="mfdn_format_7_ho")
    print(filename)
    print(info)

    filename = r"run0000-mfdn-Z2-N6-Daejeon16-coul1-hw05.000-a_cm20-Nmax02x-Mj0.0-lan500-tol1.0e-06.res"
    info = descriptor.parse_res_filename(filename, filename_format="mfdn_format_7_ho")
    print(filename)
    print(info)

    filename = r"runpjf0015-mfdn15-Z3-N4-JISP16-coul1-hw20.000-a_cm40-Nmax02-Mj0.5-lan1000-tol1.0e-06-natorb-no0.res"
    info = descriptor.parse_res_filename(filename, filename_format="mfdn_format_7_ho")
    print(filename)
    print(info)<|MERGE_RESOLUTION|>--- conflicted
+++ resolved
@@ -39,15 +39,10 @@
         r"\-(?P<interaction>[^\-]+)\-coul(?P<coulomb>\d)"
         r"\-hw(?P<hw>[\d\.]+)"
         r"\-a_cm(?P<lawson>[\d\.]+)"
-<<<<<<< HEAD
-        r"\-Nmax(?P<Nmax>\d+)(?P<mixed_parity_flag>x)?(?P<fci_flag>\-fci)?"
-        r"\-Mj(?P<M>[\d\.]+)"
-=======
         r"\-Nmax(?P<Nmax>\d+)"
         r"(\-Ncutob(?P<Ncut>\d+))?"
         r"(?P<mixed_parity_flag>x)?(?P<fci_flag>\-fci)?"
-        r"\-Mj(?P<Mj>[\d\.]+)"
->>>>>>> 2a93c3b7
+        r"\-Mj(?P<M>[\d\.]+)"
         r"\-lan(?P<lanczos>\d+)"
         r"\-tol(?P<tolerance>\d+\.\d+[eE][+-]\d+)"
         r"((?P<natural_orbital_flag>\-natorb)?\-no(?P<natural_orbital_iteration>\d+))?"
