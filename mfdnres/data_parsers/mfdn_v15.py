--- conflicted
+++ resolved
@@ -20,11 +20,8 @@
     07/08/20 (pjf): Fix quantum number types.
     09/17/20 (zz): Add one-body observable parser.
     09/17/20 (mac): Update data attribute names.  Add two-body obervable parser.
-<<<<<<< HEAD
+    09/25/21 (mac): Add support for parsing extended relative radii observables.
     10/12/21 (pjf): Warn if file is empty.
-=======
-    09/25/21 (mac): Add support for parsing extended relative radii observables.
->>>>>>> 028e9920
 """
 
 import itertools
